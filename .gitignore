# Byte-compiled / optimized / DLL files
__pycache__/
*.py[cod]
*$py.class

# C extensions
*.so

# Distribution / packaging
.Python
env/
build/
develop-eggs/
dist/
downloads/
eggs/
.eggs/
lib/
lib64/
parts/
sdist/
var/
*.egg-info/
.installed.cfg
*.egg

# PyInstaller
#  Usually these files are written by a python script from a template
#  before PyInstaller builds the exe, so as to inject date/other infos into it.
*.manifest
*.spec

# Installer logs
pip-log.txt
pip-delete-this-directory.txt

# Unit test / coverage reports
htmlcov/
.tox/
.coverage
.coverage.*
.cache
nosetests.xml
coverage.xml
*,cover
.hypothesis/

# Translations
*.mo
*.pot

# Django stuff:
*.log

# Sphinx documentation
docs/_build/

# PyBuilder
target/

# pyenv python configuration file
.python-version

# Jupyter Notebook checkpoints
notebooks/.ipynb_checkpoints

# PyCharm IDE
.idea/

# Emacs temp files
*~

<<<<<<< HEAD
# Jupyter notebook checkpoints
.ipynb_checkpoints
=======
# MacOS finder files
.DS_Store
>>>>>>> c30b6157
<|MERGE_RESOLUTION|>--- conflicted
+++ resolved
@@ -70,10 +70,5 @@
 # Emacs temp files
 *~
 
-<<<<<<< HEAD
-# Jupyter notebook checkpoints
-.ipynb_checkpoints
-=======
 # MacOS finder files
-.DS_Store
->>>>>>> c30b6157
+.DS_Store