# -*- coding: utf-8 -*-

import click
import nibabel
import numpy as np
from ia_mri_tools.ia_mri_tools import coil_correction, signal_likelihood, textures


def _check_image_compatibility(images):
    im_shape = images[0].shape
    im_affine = images[0].affine
    for im in images[1:]:
        assert (im.shape == im_shape), \
            "Image shape mismatch: {} and {} differ.".format(im.get_filename(), images[0].get_filename())
        assert np.all(im.affine == im_affine), \
            "Image affine mismatch: {} and {} differ.".format(im.get_filename(), images[0].get_filename())


@click.command()
@click.option('--threshold', type=click.FLOAT, default=0.7,
              help='Signal likelihood threshold.')
@click.option('--output', type=click.STRING, default='signal_mask.nii',
              help='Output filename for the coil signal mask.')
@click.argument('input_images', nargs=-1, type=click.STRING)
def estimate_signal_mask(input_images, threshold, output):
    """Estimate signal mask from one or more images."""

    click.echo('Estimating signal mask...')

    # open the images
    images = [nibabel.load(x) for x in input_images]

    # all other images must have matching orientation/dimensions/etc.
    _check_image_compatibility(images)

    # sum the input inputs
    im_shape = images[0].shape
    a = np.zeros(im_shape, dtype=np.float32)
    for im in images:
        a += im.get_data()

    # compute the signal likelihood and threshold
    mask = signal_likelihood(a) > threshold

<<<<<<< HEAD
    # write out the result
    im_affine = images[0].affine
    out_image = nibabel.nifti2.Nifti2Image(mask.astype(np.float32), im_affine)
=======
    # write out the result in the same format and preserve the header
    out_image = type(images[0])(mask.astype(np.float32), affine=None, header=images[0].header)
>>>>>>> fee9fb1b
    out_image.to_filename(output)

    click.echo('Wrote signal mask to {}.'.format(output))


@click.command()
@click.option('--output', type=click.STRING, default='coil_correction.nii',
              help='Output filename for the coil correction.')
<<<<<<< HEAD
@click.option('--width', type=click.INT, default=10, help='Smoothing kernel width in pixels.')
=======
@click.option('--width', type=click.INT, default=20, help='Smoothing kernel width in pixels.')
>>>>>>> fee9fb1b
@click.option('--scale', type=click.FLOAT, default=100.0, help='Scale for the signal value.')
@click.argument('input_images', nargs=-1, type=click.STRING)
def estimate_coil_correction(input_images, output, scale, width):
    """Estimate receive coil intensity correction from one or more images."""

<<<<<<< HEAD
    click.echo('Estimating receive coil intensity correction...')
=======
    click.echo('Estimating receive coil intensity correction from {}'.format(input_images))
    click.echo('  width: {}, scale: {}'.format(width, scale))
>>>>>>> fee9fb1b

    # open the images
    images = [nibabel.load(x) for x in input_images]

    # all other images must have matching orientation/dimensions/etc.
    _check_image_compatibility(images)

    # sum the input inputs
    im_shape = images[0].shape
    a = np.zeros(im_shape, dtype=np.float32)
    for im in images:
        a += im.get_data()

    # compute the coil correction and scale it
    c = coil_correction(a, width, scale)

<<<<<<< HEAD
    # write out the result
    im_affine = images[0].affine
    out_image = nibabel.nifti2.Nifti2Image(c, im_affine)
=======
    # write out the result in the same format and preserve the header
    out_image = type(images[0])(c, affine=None, header=images[0].header)
>>>>>>> fee9fb1b
    out_image.to_filename(output)

    click.echo('Wrote receive coil intensity correction to {}.'.format(output))


@click.command()
@click.option('--correction', type=click.STRING, default='coil_correction.nii',
              help='Filename for the coil correction image.')
@click.option('--output', type=click.STRING, default='out.nii',
              help='Output filename for the corrected image.')
@click.argument('input_image', type=click.STRING)
def apply_coil_correction(input_image, correction, output):
    """Apply receive coil intensity correction."""

    click.echo('Applying coil intensity correction from {} to {}.'.format(correction, input_image))

    # open the images
    im = nibabel.load(input_image)
    corr = nibabel.load(correction)

    # images must have matching orientation/dimensions/etc.
    _check_image_compatibility([im, corr])

<<<<<<< HEAD
    # compute the coil correction and scale it
    out = im.get_data() * corr.get_data()

    # write out the result
    out_image = nibabel.nifti2.Nifti2Image(out, im.affine)
=======
    # load the image data and the coil correction data and apply
    out = im.get_data().astype(np.float32) * corr.get_data().astype(np.float32)
    print(type(out), out.dtype)

    # write out the result in the same format and preserve the header
    out_image = type(im)(out, affine=None, header=im.header)
>>>>>>> fee9fb1b
    out_image.to_filename(output)

    click.echo('Wrote coil intensity corrected image to {}.'.format(output))


@click.command()
@click.option('--output', type=click.STRING, default='out.nii',
              help='Output filename for the textures image.')
@click.argument('input_image', type=click.STRING)
@click.argument('scales', nargs=-1, type=click.INT)
def estimate_textures(input_image, scales, output):
    """Estimate 3D multiscale textures."""

    click.echo('Estimate 3D multiscale textures for {}.'.format(input_image))

    # open the images
    im = nibabel.load(input_image)

    # compute the textures
    out, _ = textures(im.get_data(), scales)

<<<<<<< HEAD
    # write out the result
    out_image = nibabel.nifti2.Nifti2Image(out, im.affine)
=======
    # write out the result in the same format and preserve the header
    out_image = type(im)(out, affine=None, header=im.header)
>>>>>>> fee9fb1b
    out_image.to_filename(output)

    click.echo('Wrote 3D multiscale textures to {}.'.format(output))<|MERGE_RESOLUTION|>--- conflicted
+++ resolved
@@ -42,14 +42,9 @@
     # compute the signal likelihood and threshold
     mask = signal_likelihood(a) > threshold
 
-<<<<<<< HEAD
-    # write out the result
-    im_affine = images[0].affine
-    out_image = nibabel.nifti2.Nifti2Image(mask.astype(np.float32), im_affine)
-=======
     # write out the result in the same format and preserve the header
     out_image = type(images[0])(mask.astype(np.float32), affine=None, header=images[0].header)
->>>>>>> fee9fb1b
+
     out_image.to_filename(output)
 
     click.echo('Wrote signal mask to {}.'.format(output))
@@ -58,22 +53,14 @@
 @click.command()
 @click.option('--output', type=click.STRING, default='coil_correction.nii',
               help='Output filename for the coil correction.')
-<<<<<<< HEAD
-@click.option('--width', type=click.INT, default=10, help='Smoothing kernel width in pixels.')
-=======
 @click.option('--width', type=click.INT, default=20, help='Smoothing kernel width in pixels.')
->>>>>>> fee9fb1b
 @click.option('--scale', type=click.FLOAT, default=100.0, help='Scale for the signal value.')
 @click.argument('input_images', nargs=-1, type=click.STRING)
 def estimate_coil_correction(input_images, output, scale, width):
     """Estimate receive coil intensity correction from one or more images."""
 
-<<<<<<< HEAD
-    click.echo('Estimating receive coil intensity correction...')
-=======
     click.echo('Estimating receive coil intensity correction from {}'.format(input_images))
     click.echo('  width: {}, scale: {}'.format(width, scale))
->>>>>>> fee9fb1b
 
     # open the images
     images = [nibabel.load(x) for x in input_images]
@@ -90,14 +77,8 @@
     # compute the coil correction and scale it
     c = coil_correction(a, width, scale)
 
-<<<<<<< HEAD
-    # write out the result
-    im_affine = images[0].affine
-    out_image = nibabel.nifti2.Nifti2Image(c, im_affine)
-=======
     # write out the result in the same format and preserve the header
     out_image = type(images[0])(c, affine=None, header=images[0].header)
->>>>>>> fee9fb1b
     out_image.to_filename(output)
 
     click.echo('Wrote receive coil intensity correction to {}.'.format(output))
@@ -121,20 +102,12 @@
     # images must have matching orientation/dimensions/etc.
     _check_image_compatibility([im, corr])
 
-<<<<<<< HEAD
-    # compute the coil correction and scale it
-    out = im.get_data() * corr.get_data()
-
-    # write out the result
-    out_image = nibabel.nifti2.Nifti2Image(out, im.affine)
-=======
     # load the image data and the coil correction data and apply
     out = im.get_data().astype(np.float32) * corr.get_data().astype(np.float32)
     print(type(out), out.dtype)
 
     # write out the result in the same format and preserve the header
     out_image = type(im)(out, affine=None, header=im.header)
->>>>>>> fee9fb1b
     out_image.to_filename(output)
 
     click.echo('Wrote coil intensity corrected image to {}.'.format(output))
@@ -156,13 +129,8 @@
     # compute the textures
     out, _ = textures(im.get_data(), scales)
 
-<<<<<<< HEAD
-    # write out the result
-    out_image = nibabel.nifti2.Nifti2Image(out, im.affine)
-=======
     # write out the result in the same format and preserve the header
     out_image = type(im)(out, affine=None, header=im.header)
->>>>>>> fee9fb1b
     out_image.to_filename(output)
 
     click.echo('Wrote 3D multiscale textures to {}.'.format(output))